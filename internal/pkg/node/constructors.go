--- conflicted
+++ resolved
@@ -1,11 +1,7 @@
 package node
 
 import (
-<<<<<<< HEAD
-=======
 	"errors"
-	"fmt"
->>>>>>> 2a454894
 	"io/ioutil"
 	"sort"
 	"strings"
