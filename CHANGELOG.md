# Changelog

All notable changes to this project will be documented in this file.

The format is based on [Keep a Changelog](https://keepachangelog.com/en/1.0.0/),
and this project adheres to [Semantic Versioning](https://semver.org/spec/v2.0.0.html).

## [4.5.x]
<<<<<<< HEAD

### Added

- Add the ability to boot nodes with `wwid=[interface]`, which replaces
  `interface` with the interface MAC address

## [4.5.0] 2024-02-08
=======
>>>>>>> 975e75af

### Added

- Added https://github.com/Masterminds/sprig functions to templates #1030

### Changed

- Locally defined `tr` has been dropped, templates updated to use Sprig replace.
- Updated the glossary #819

### Fixed

- Prevent Networkmanager from trying to optain IP address via DHCP
  on unused/unmanaged network interfaces.
- Systems with no SMBIOS (Raspberry Pi) will create a UUID from
  `/sys/firmware/devicetree/base/serial-number`
- Fix `wwctl profile list -a` format when kernerargs are set

## [4.5.0] 2024-02-08

- Official v4.5.0 release.
- Publish v4.5.x documentation separately from `main`. #919
- Fix `Requires: ipxe-botimgs` for building an Enterprise Linux 7 RPM. #1126
- Update quickstart for Enterprise Linux. #394, #401, #977

## [4.5.0rc2] 2024-02-21

### Fixed

- Fix mounting local partitions into sub-directories with Ignition. #1073
- Fix a panic in `wwctl node set` when modifying a network device that is only defined in a profile. #1094

## [4.5.0rc1] 2024-02-08

### Added

- Start building packages for Rocky Linux 9. #951
- Start building nightly GitHub releases. #969
- Support building on Fedora. #988
- New command `wwctl container copy` to duplicate a container image. #130
- New command `wwctl container rename` to rename a container image. #583
- New command `wwctl genconf` generates shell completions, initial configuration files, and documentation. #721
- New flag `wwctl container syncuser --build` automatically (re)builds a container image after syncuser. #509
- New flag `wwctl overlay import --parents` automatically creates intermediate parent directories. #481, #608
- New flag `wwctl <node|profile> list --fullall` shows all attributes, including those which do not have a set value. #786
- New option `wwctl <node|profile> set --ipmiescapechar` changes the `ipmitool` escape character. #999
- New option `wwclient --warewulfconf` specifies the location of `warewulf.conf`.
- New configuration option `warewulf.conf:paths` to override compiled-in paths. #721, #960, #1037
- Support configuring full paths to iPXE binaries in `warewulf.conf:tftp:ipxe`. #784
- Use `DNS` network tags to configure DNS resolution in network configuration overlays. #922
- Support a command-separated list of nodes or profiles in `wwctl <node|profile> list`. #739
- Support specifying `warewulf.conf:ipaddr` in CIDR format, optionally inferring netmask and network. #1016
- Support bonded network interfaces with NetworkManager using new network device types `bond` and `bond-slave`. #1071
- Support tab completion for overlay files in `wwctl overlay`. #813
- New `localdisk.ipxe` script to boot from local disk. #1058
- New example template to create genders database for use with clush, pdsh, and others. #825
- Document the "hostlist" syntax used by `wwctl`. #611
- Document using Vagrant as a development environment. #855
- Document quickstart for Enterprise Linux 9. #849
- Document configuring nodes with multiple networks. #1043
- (preview) Added support for initializing file systems, partitions and disks with Ignition. #786
- (preview) Added support for dnsmasq as a tftp and dhcp provider. #727, #1041
- (preview) Support booting nodes with GNU GRUB as an alternative to iPXE. #859

### Fixed

- Fix configuration of network device MTU in network configuration overlays. #807
- Separate provisioned overlays from overlay sources. #972
- Display the correct header for `wwctl overlay list --all --long`. #485
- Add a missing `.ww` extension to the `70-ww4-netname.rules` template in the wwinit overlay. #724
- Restrict access to `/warewulf/config` to root only. #728
- Prevent column overflow in `wwctl <subcommand> list` with dynamic tabular output. #690
- Support relative path to a container image archive in `wwctl container import`. #493
- Correctly configure `ONBOOT` in `wwinit:etc/sysconfig/network-scripts/ifcfg.ww`. #644
- Fix multiple bugs in `wwctl node edit`. #691, #902, #1024
- Fix formatting of kernel arguments in `wwctl <node|profile> list`. #828
- Properly update container file GIDs during syncuser. #840
- Fix the ability to build the Warewulf API with `make`. #854
- Fix the ability to set MTU with `wwctl`. #947
- Fix multiple bugs in the handling of node and profile tags. #884, #967
- Fix an error when using `wwctl container import --force` to replace an existing container. #474
- Fix configuration of network device names. #926
- Fix a bug that prevented `wwclient` from starting on systemd hosts. #1066
- Set default ownership of built-in overlay files to `root:root`. #1078
- Fix a SIGSEGV error when building Warewulf on a host without network access. #907
- Use `sysrq-trigger` to reboot during wwinit, as `reboot` may require systemd, which is not yet running. #871
- Only write IPMI configuration if `ipmiwrite` is explicitly set to true. #823
- Don't show an error during `wwctl container list` if images are missing. #933
- Fix a bug preventing containers with symlinked `/bin/sh` from being imported. #797
- Fix a bug that caused syncuser to panic if `/etc/passwd` was malformed. #527
- Fix inclusion of kernel modules for imported kernels. #836
- Fix a bug that caused `wwctl overlay show` to write to stderr. #1000
- Correct "shebang" lines in `wwinit:warewulf/init.d` scripts. #821

### Changed

- Rebase OpenSUSE Leap build to 15.5. #951
- Update default `Makefile` provision directory to match RPM specfile. #972
- Replace deprecated `io.utils` functions with new `os` functions. #883
- Sort node and profiles by name in `wwctl <node|profile> list`. #816
- Use the mountpoint file system for `wwctl exec` bind mounts. #897
- Reduce a warning message during `overlay build` from `Warn` to `Debug`. #1025
- Use the primary interface hostname and the Warewulf server FQDN as the canonical name in `/etc/hosts`. #693
- Refactor `wwctl profile add` to behave more like `wwctl node add`. #658 #659
- Write `wwctl` error messages to stderr rather than stdout. #758
- `wwctl` now validates IP and MAC address format.
- Refactor `Makefile` for clarity and reliability. #890
- Move primary network interface definition to `PrimaryNetDev` on the node. #682
- `wwctl <node|profile> list --all` now only shows attributes that have a set value. #786
- Name system and runtime overlay images as `__SYSTEM__` and `__RUNTIME__` by default. #852, #876, #896
- Always prefer a node's primary network interface during node discovery. #775
- Stop bundling iPXE with Warewulf and use iPXE from the host distribution. #784
- Update and simplify the iPXE build script, now at `scripts/build-ipxe.sh`. #1026
- Merge overlays from multiple profiles on a single node, and exclude overlays with a `~` prefix. #885
- Move `hostlist` package into `internal` directory alongside other Warewulf packages. #804
- Move built-in overlay files to a transparent `rootfs` directory. #1086
- Update quickstart guides. #847, #848

## [4.4.1]

### Fixed

## [4.4.0] 2023-01-18

### Added

- New Docker container node image for CentOS 7. #621

### Fixed

- Replaced an invalid variable name in a NetworkManager overlay
  template. #626
- The 'nodes' alias now correctly refers to 'node' rather than
  'profile'.
- Fixed a typo in a log message. #631
- Boolean attributes now correctly account for profile and default
  values. #630
- Kernel version is shown correctly for symlink'd kernels #640
- Changing a profile always adds an empty default interface. #661

## [4.4.0rc3] 2022-12-23

### Added

- New `defaults.conf` man page. #593
- A new debug overlay includes a template which demonstrates accessing
  all available variables. #599
- Distribute a README along with staticfiles. #189
- Add a `-y` flag to `wwctl profile add`. #610
- Distribute a source RPM with GitHub releases. #614

### Changed

- No longer ask for confirmation when deleting 0 nodes. #603
- Ask for confirmation during `wwctl container delete`. #606

### Fixed

- `wwctl profile set` now indicates "profiles" in output where it
  previously mistakenly indicated "nodes." #600
- Set correct overlay permissions for a NetworkManager configuration
  file. #591

### Fixed

- Directories within overlays no longer lose group/other write permissions #584

## [4.4.0rc2] 2022-12-09

### Added

- The environment variable `WW_CONTAINER_SHELL` is defined in a `wwctl
  container shell` environment to indicate the container in use. #579
- Network interface configuration (`ifcfg`) files now include the
  interface name and type. #457

### Fixed

- Work-around for older versions of gzip that lack a `--keep` flag
  during `wwctl container build`. #580
- The default ipxe template is once again specified as a built-in
  default and in `defaults.conf`. #581
- `wwctl container list` no longer segfaults when a container chroot
  is present without a built image. #585
- `wwctl configure hostfile` now correctly detects the presence of the
  hostfile overlay template. #571
- `wwctl overlay build` no longer panics when rendering an template
  for a node which has tags set. #568
- Minor typographical fixes. #569

## [4.4.0rc1] 2022-10-27

### Added

- iPXE binaries included with Warewulf now support VLAN tagging. #563
- `wwctl container list` now shows the container creation date,
  modification date, and size. #537
- `wwctl node edit` supports directly editing or defining node
  configuration YAML in an editor. #540
- `wwctl node export` and `wwctl node import` support importing and
  exporting node definitions as YAML or (for import) CSV. The CSV file
  must have a header in where the first field must always be the
  nodename, and the rest of the fields are the same as the long
  commandline options. Network device must have the form
  `net.$NETNAME.$NETOPTION`. (e.g., `net.default.ipaddr`) #540
- The `warewulfd.service` systemd unit file now supports `execreload`
  and `execstop`. #550
- Network interfaces now accept an `mtu` attribute. #549
- The `wwinit` overlay now supports network interface configuration
  via NetworkManager for Ethernet and InfiniBand interfaces. #539
- Default node attribute values (e.g., for kernel arguments) are now
  read in from a `defaults.conf` configuration file. If this file
  is not present, built-in default values are used. #539
- [Warewulf documentation](https://warewulf.org/docs/) is now managed
  alongside the Warewulf source code in a single code repository so
  that documentation may be updated alongside code changes.
- New man pages for `warewulf.conf` and `nodes.conf` #510
- An initial cut of the [Warewulf API](API.md) #471
- `wwctl show --render` shows overlay templates as they would be
  rendered on a given target node. #467
- `wwctl ssh` now supports Bash completion. #466

### Changed

- `wwctl overlay edit` no longer saves a new template to the overlay
  if the template is not modified from its initial state. #522
- The wwinit overlay now only sets a name for a network interface if
  that interface has a MAC address defined. #553
- `wwctl container delete` now also deletes the built images
  associated with that container. #214
- Unified internal code paths for `wwctl profile` and `wwctl node`
  commands, and between the on disk YAML format and the in memory
  format, enabling the command-line options to be autogenerated from
  the datastructures and ensuring that profile and node capabilities
  remain in sync. Multiple command line arguments have been updated or
  changed. #495, #637
- `wwctl power` commands no longer separates node output with
  additional whitespace. #514

### Fixed

- `/etc/warewulf/excludes` (read from the node image) once again
  excludes files from being included in the node image. #532
- `wwctl ssh` always uses a node's primary interface. #544
- `wwctl container show` now correctly shows the kernel version. #542
- System users are no longer prevented from logging into compute
  nodes. #538
- `wwctl overlay chown` now correctly handles uid and gid arguments. #530
- `wwctl overlay chown` no longer sets gid to `0` when unspecified. #531
- Corrected the path for `.wwbackup` files in some situations. #524
- Bypass `imgextract` for legacy BIOS machines to avoid 32-bit memory
  limitations. #497
- `warewulfd` no longer panics when network interface tags are
  defined. #468
- The wwinit overlay now configures the network device type. #465
- Minor typographical fixes. #528, #519

## [4.3.0] 2022-06-25

### Added

- All configurations files for the host (/etc/exports, /etc/dhcpd.conf, /etc/hosts) are now
  populated from the (OVERLAYDIR/host/etc/{exports|dhcpd|hosts}.ww . Also other configuration
  files like prometheus.yml.ww or slurm.conf.ww which depend on the cluster nodes can be
  placed. Also the new templated functions {{ abort }}, {{ IncludeBlock }} abd {{ no_backup }}
  are allowed now.
- nodes and profiles can now have multiple system and runtime overlays, as a comma separated list.
  The overlays of the profile and the nodes are combined.
- simple ipv6 support is now enabled. In `warewulf.conf` the option `ipaddr6`/`Ipv6net` must
  be set to enable ipv6. If enabled on of these options is set a node will get a derived
  ipv6 in the scheme `ipv6net:ipaddr4`. This address can also be overwritten for every
  node
- Multiple files can now created from a single `template.ww` file with the `{{ file FILENAME }}`
  command in the template. The command is expanded to the magic template command
  `{{ /* file FILENAME */}}` which is picked up by wwctl and everything which comes after this
  magic comment will be written to the file `FILENAME`. This mechanism is leveraged in the
  configuration files for the network, see `ifcfg.xml.ww` and `ifcgf.ww`.
- Networks can now have arbitrary keys value pairs in the profiles and on the node, so that
  things like bridges and mtu sizes can be set
- oci container tar balls can be imported with the 'file://$PATH' scheme
- uids and gids of a container can now get synced at import time, so that at least users with the
  same name have the same uid. This is not necessarily needed for warewulf, but services like
  munge.

### Changed

- Provision interface is not tied to 'eth0' any more. The provision interface must be have the
  'primary' flag now. The file `nodes.conf' must be changed accordingly.
- the provisioning network is now called primary and not default
- Creating of '/etc/exports' can now be disabled, so that `wwctl configure -a` wont overwrite
  a existing '/etc/exports'.
- The yaml format for nodes has now sub-keys for ipmi and kernel, old nodes.conf files have to
  to be changed accordingly
- host overlays can globaly disbaled, but are enabled per default
- `wwctl overlay build -H` will only build the overlays which are assigned to the nodes

## [4.1.0] - 2021-07-29

### Added

- Support for ARM nodes
- firewalld service file for warewulfd
- `-y` option to skip "Are you sure" queries
- `wwctl kernel delete` command
- `wwctl vnfs` alias for `wwctl container`
- Support for authenticated OCI registries
- warewulfd can reload config on SIGHUP and when the config file changes
- Node database index to improve lookup speeds
- Kernels and containers can be imported from a chroot subdirectory
- Systemd service file

### Changed

- `wwctl node list` output beautification
- Log timestamps are more precise
- PID file and log files are now in `/var/run` and `/var/log`, respectively
- `make install` no longer overwrites preexisting configuration files
- Kernel modules and overlays are now compressed
- `rootfstype` now uses `rootfs` in default kernel arguments
- iPXE binaries updated
- Installed container directory is deleted when import fails
- Default iPXE script now reboots erroring nodes every 15 seconds
- Only open `/etc/hosts` when writing

### Removed

- `wwctl configure` `--persist` flags have been removed. `configure` commands persist changes by default unless `--show` is used
- In-repository documentation: has been moved to it's own repository

### Fixed

- Importing containers from directory
- Debug log verbosity option takes precedence over verbose option
- `wwctl node list -n` output is formatted corectly
- Container names can contain an underscore
- `wwctl overlay build --all` does not require an argument
- specfile date format works with older versions of rpmbuild
- Use SystemOverlay when building system overlay
- dhcpd template now references correct wwctl subcommand
- `wwctl node set kernelargs` and `wwctl profile set kernelargs` change kernel arguments<|MERGE_RESOLUTION|>--- conflicted
+++ resolved
@@ -6,7 +6,6 @@
 and this project adheres to [Semantic Versioning](https://semver.org/spec/v2.0.0.html).
 
 ## [4.5.x]
-<<<<<<< HEAD
 
 ### Added
 
@@ -14,8 +13,6 @@
   `interface` with the interface MAC address
 
 ## [4.5.0] 2024-02-08
-=======
->>>>>>> 975e75af
 
 ### Added
 
