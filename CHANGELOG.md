# Changelog

All notable changes to this project will be documented in this file.

The format is based on [Keep a Changelog](https://keepachangelog.com/en/1.0.0/),
and this project adheres to [Semantic Versioning](https://semver.org/spec/v2.0.0.html).

## Unreleased

### Fixed

- The correct header is now displayed when `-al` flags are specified to overlay
  list.
- Added a missing `.ww` extension to the `70-ww4-netname.rules` template in the
  wwinit overlay.
- Restrict access to `/warewulf/config` to root only. (#728, #742)
- KERNEL VERSION column is too short. #690
- Add support for resolving absolute path automatically. #493
- The network device "OnBoot" parameter correctly configures the ONBOOT ifcfg
  parameter. (#644)
- Add support for listing profile/node via comma-separated values. #739
- Sort the node list returned entries by name. 
<<<<<<< HEAD
- Add `--parents` option to `overlay import` subcommand to create necessary
  parent folder.  #608
=======
- 'wwctl node edit' inconsistent state with warewulfd.  #691
>>>>>>> 6f570e28

### Changed

- The primary hostname and warewulf server fqdn are now the canonical name in
  `/etc/hosts`
- new subcommand `wwctl genconf` is available with following subcommands:
  * `completions` which will create the files used for bash-completion. Also
     fish an zsh completions can be generated
  * `defaults` which will generate a valid `defaults.conf`
  * `man` which will generate the man pages in the specified directory
  * `reference` which will generate a reference documentation for the wwctl commands
  * `warwulfconf print` which will print the used `warewulf.conf`. If there is no valid
     `warewulf.conf` a valid configuration is provided, prefilled with default values
     and an IP configuration derived from the network configuration of the host
- All paths can now be configured in `warewulf.conf`, check the paths section of of 
   `wwctl --emptyconf genconfig warewulfconf print` for the available paths.
- Added experimental dnsmasq support.
- Refactored `profile add` command to make it alike `node add`. #658 #659 
- The ifcfg ONBOOT parameter is no longer statically `true`, so unconfigured
  interfaces may not be enabled by default. (#644)

- new subcommand `wwctl genconf` is available with following subcommands:
  * `completions` which will create the files used for bash-completion. Also
     fish an zsh completions can be generated
  * `defaults` which will generate a valid `defaults.conf`
  * `man` which will generate the man pages in the specified directory
  * `reference` which will generate a reference documentation for the wwctl commands
  * `warwulfconf print` which will print the used `warewulf.conf`. If there is no valid
     `warewulf.conf` a valid configuration is provided, prefilled with default values
     and an IP configuration derived from the network configuration of the host
- All paths can now be configured in `warewulf.conf`, check the paths section of of 
   `wwctl --emptyconf genconfig warewulfconf print` for the available paths.
- Added experimental dnsmasq support.

- new subcommand `wwctl genconf` is available with following subcommands:
  * `completions` which will create the files used for bash-completion. Also
     fish an zsh completions can be generated
  * `defaults` which will generate a valid `defaults.conf`
  * `man` which will generate the man pages in the specified directory
  * `reference` which will generate a reference documentation for the wwctl commands
  * `warwulfconf print` which will print the used `warewulf.conf`. If there is no valid
     `warewulf.conf` a valid configuration is provided, prefilled with default values
     and an IP configuration derived from the network configuration of the host
- All paths can now be configured in `warewulf.conf`, check the paths section of of 
   `wwctl --emptyconf genconfig warewulfconf print` for the available paths.
- Added experimental dnsmasq support.
- Check for formal correct IP and MAC addresses for command line options and
  when reading in the configurations

## [4.4.0] 2023-01-18

### Added

- New Docker container node image for CentOS 7. #621

### Fixed

- Replaced an invalid variable name in a NetworkManager overlay
  template. #626
- The 'nodes' alias now correctly refers to 'node' rather than
  'profile'.
- Fixed a typo in a log message. #631
- Boolean attributes now correctly account for profile and default
  values. #630
- Kernel version is shown correctly for symlink'd kernels #640
- Changing a profile always adds an empty default interface. #661

## [4.4.0rc3] 2022-12-23

### Added

- New `defaults.conf` man page. #593
- A new debug overlay includes a template which demonstrates accessing
  all available variables. #599
- Distribute a README along with staticfiles. #189
- Add a `-y` flag to `wwctl profile add`. #610
- Distribute a source RPM with GitHub releases. #614

### Changed

- No longer ask for confirmation when deleting 0 nodes. #603
- Ask for confirmation during `wwctl container delete`. #606

### Fixed

- `wwctl profile set` now indicates "profiles" in output where it
  previously mistakenly indicated "nodes." #600
- Set correct overlay permissions for a NetworkManager configuration
  file. #591

### Fixed

- Directories within overlays no longer lose group/other write permissions #584

## [4.4.0rc2] 2022-12-09

### Added

- The environment variable `WW_CONTAINER_SHELL` is defined in a `wwctl
  container shell` environment to indicate the container in use. #579
- Network interface configuration (`ifcfg`) files now include the
  interface name and type. #457

### Fixed

- Work-around for older versions of gzip that lack a `--keep` flag
  during `wwctl container build`. #580
- The default ipxe template is once again specified as a built-in
  default and in `defaults.conf`. #581
- `wwctl container list` no longer segfaults when a container chroot
  is present without a built image. #585
- `wwctl configure hostfile` now correctly detects the presence of the
  hostfile overlay template. #571
- `wwctl overlay build` no longer panics when rendering an template
  for a node which has tags set. #568
- Minor typographical fixes. #569

## [4.4.0rc1] 2022-10-27

### Added

- iPXE binaries included with Warewulf now support VLAN tagging. #563
- `wwctl container list` now shows the container creation date,
  modification date, and size. #537
- `wwctl node edit` supports directly editing or defining node
  configuration YAML in an editor. #540
- `wwctl node export` and `wwctl node import` support importing and
  exporting node definitions as YAML or (for import) CSV. The CSV file
  must have a header in where the first field must always be the
  nodename, and the rest of the fields are the same as the long
  commandline options. Network device must have the form
  `net.$NETNAME.$NETOPTION`. (e.g., `net.default.ipaddr`) #540
- The `warewulfd.service` systemd unit file now supports `execreload`
  and `execstop`. #550
- Network interfaces now accept an `mtu` attribute. #549
- The `wwinit` overlay now supports network interface configuration
  via NetworkManager for Ethernet and InfiniBand interfaces. #539
- Default node attribute values (e.g., for kernel arguments) are now
  read in from a `defaults.conf` configuration file. If this file
  is not present, built-in default values are used. #539
- [Warewulf documentation](https://warewulf.org/docs/) is now managed
  alongside the Warewulf source code in a single code repository so
  that documentation may be updated alongside code changes.
- New man pages for `warewulf.conf` and `nodes.conf` #510
- An initial cut of the [Warewulf API](API.md) #471
- `wwctl show --render` shows overlay templates as they would be
  rendered on a given target node. #467
- `wwctl ssh` now supports Bash completion. #466

### Changed

- `wwctl overlay edit` no longer saves a new template to the overlay
  if the template is not modified from its initial state. #522
- The wwinit overlay now only sets a name for a network interface if
  that interface has a MAC address defined. #553
- `wwctl container delete` now also deletes the built images
  associated with that container. #214
- Unified internal code paths for `wwctl profile` and `wwctl node`
  commands, and between the on disk YAML format and the in memory
  format, enabling the command-line options to be autogenerated from
  the datastructures and ensuring that profile and node capabilities
  remain in sync. Multiple command line arguments have been updated or
  changed. #495, #637
- `wwctl power` commands no longer separates node output with
  additional whitespace. #514

### Fixed

- `/etc/warewulf/excludes` (read from the node image) once again
  excludes files from being included in the node image. #532
- `wwctl ssh` always uses a node's primary interface. #544
- `wwctl container show` now correctly shows the kernel version. #542
- System users are no longer prevented from logging into compute
  nodes. #538
- `wwctl overlay chown` now correctly handles uid and gid arguments. #530
- `wwctl overlay chown` no longer sets gid to `0` when unspecified. #531
- Corrected the path for `.wwbackup` files in some situations. #524
- Bypass `imgextract` for legacy BIOS machines to avoid 32-bit memory
  limitations. #497
- `warewulfd` no longer panics when network interface tags are
  defined. #468
- The wwinit overlay now configures the network device type. #465
- Minor typographical fixes. #528, #519

## [4.3.0] 2022-06-25
### Added
- All configurations files for the host (/etc/exports, /etc/dhcpd.conf, /etc/hosts) are now
  populated from the (OVERLAYDIR/host/etc/{exports|dhcpd|hosts}.ww . Also other configuration
  files like prometheus.yml.ww or slurm.conf.ww which depend on the cluster nodes can be
  placed. Also the new templated functions {{ abort }}, {{ IncludeBlock }} abd {{ no_backup }}
  are allowed now.
- nodes and profiles can now have multiple system and runtime overlays, as a comma separated list.
  The overlays of the profile and the nodes are combined.
- simple ipv6 support is now enabled. In `warewulf.conf` the option `ipaddr6`/`Ipv6net` must
  be set to enable ipv6. If enabled on of these options is set a node will get a derived
  ipv6 in the scheme `ipv6net:ipaddr4`. This address can also be overwritten for every
  node
- Multiple files can now created from a single `template.ww` file with the `{{ file FILENAME }}`
  command in the template. The command is expanded to the magic template command
  `{{ /* file FILENAME */}}` which is picked up by wwctl and everything which comes after this
  magic comment will be written to the file `FILENAME`. This mechanism is leveraged in the
  configuration files for the network, see `ifcfg.xml.ww` and `ifcgf.ww`.
- Networks can now have arbitrary keys value pairs in the profiles and on the node, so that
  things like bridges and mtu sizes can be set
- oci container tar balls can be imported with the 'file://$PATH' scheme
- uids and gids of a container can now get synced at import time, so that at least users with the
  same name have the same uid. This is not necessarily needed for warewulf, but services like
  munge.
### Changed
- Provision interface is not tied to 'eth0' any more. The provision interface must be have the
  'primary' flag now. The file `nodes.conf' must be changed accordingly.
- the provisioning network is now called primary and not default
- Creating of '/etc/exports' can now be disabled, so that `wwctl configure -a` wont overwrite
  a existing '/etc/exports'.
- The yaml format for nodes has now sub-keys for ipmi and kernel, old nodes.conf files have to
  to be changed accordingly
- host overlays can globaly disbaled, but are enabled per default
- `wwctl overlay build -H` will only build the overlays which are assigned to the nodes


## [4.1.0] - 2021-07-29
### Added
- Support for ARM nodes
- firewalld service file for warewulfd
- `-y` option to skip "Are you sure" queries
- `wwctl kernel delete` command
- `wwctl vnfs` alias for `wwctl container`
- Support for authenticated OCI registries
- warewulfd can reload config on SIGHUP and when the config file changes
- Node database index to improve lookup speeds
- Kernels and containers can be imported from a chroot subdirectory
- Systemd service file

### Changed
- `wwctl node list` output beautification
- Log timestamps are more precise
- PID file and log files are now in `/var/run` and `/var/log`, respectively
- `make install` no longer overwrites preexisting configuration files
- Kernel modules and overlays are now compressed
- `rootfstype` now uses `rootfs` in default kernel arguments
- iPXE binaries updated
- Installed container directory is deleted when import fails
- Default iPXE script now reboots erroring nodes every 15 seconds
- Only open `/etc/hosts` when writing

### Removed
- `wwctl configure` `--persist` flags have been removed. `configure` commands persist changes by default unless `--show` is used
- In-repository documentation: has been moved to it's own repository

### Fixed
- Importing containers from directory
- Debug log verbosity option takes precedence over verbose option
- `wwctl node list -n` output is formatted corectly
- Container names can contain an underscore
- `wwctl overlay build --all` does not require an argument
- specfile date format works with older versions of rpmbuild
- Use SystemOverlay when building system overlay
- dhcpd template now references correct wwctl subcommand
- `wwctl node set kernelargs` and `wwctl profile set kernelargs` change kernel arguments<|MERGE_RESOLUTION|>--- conflicted
+++ resolved
@@ -20,12 +20,9 @@
   parameter. (#644)
 - Add support for listing profile/node via comma-separated values. #739
 - Sort the node list returned entries by name. 
-<<<<<<< HEAD
+- 'wwctl node edit' inconsistent state with warewulfd.  #691
 - Add `--parents` option to `overlay import` subcommand to create necessary
   parent folder.  #608
-=======
-- 'wwctl node edit' inconsistent state with warewulfd.  #691
->>>>>>> 6f570e28
 
 ### Changed
 
